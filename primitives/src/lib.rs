use dioxus_lib::prelude::*;

pub mod accordion;
pub mod aspect_ratio;
pub mod calendar;
pub mod checkbox;
pub mod collapsible;
pub mod dialog;
pub mod dropdown_menu;
pub mod hover_card;
pub mod label;
<<<<<<< HEAD
mod portal;
=======
pub mod menubar;
>>>>>>> c7cbaa68
pub mod progress;
pub mod radio_group;
pub mod select;
pub mod separator;
pub mod slider;
pub mod switch;
<<<<<<< HEAD
pub mod toast;
=======
pub mod tabs;
>>>>>>> c7cbaa68
pub mod toggle;
pub mod toggle_group;
pub mod toolbar;
pub mod tooltip;

mod avatar;
pub use avatar::{Avatar, AvatarFallback, AvatarImage, AvatarState};

mod scroll_area;
pub use scroll_area::*;

mod context_menu;
pub use context_menu::*;

pub use hover_card::{
    HoverCard, HoverCardAlign, HoverCardContent, HoverCardSide, HoverCardTrigger,
};
pub use tooltip::*;

/// Generate a runtime-unique id.
fn use_unique_id() -> Signal<String> {
    static NEXT_ID: GlobalSignal<usize> = Signal::global(|| 0);

    let id = *NEXT_ID.peek();
    let id_str = format!("dxc-{id}");

    // Update the ID counter in an effect to avoid signal writes during rendering
    use_effect(move || {
        *NEXT_ID.write() += 1;
    });

    use_signal(|| id_str)
}

// Elements can only have one id so if the user provides their own, we must use it as the aria id.
fn use_id_or(mut gen_id: Signal<String>, user_id: ReadOnlySignal<Option<String>>) -> Memo<String> {
    // First, check if we have a user-provided ID
    let has_user_id = use_memo(move || user_id().is_some());

    // If we have a user ID, update the gen_id in an effect
    use_effect(move || {
        if let Some(id) = user_id() {
            gen_id.set(id);
        }
    });

    // Return the appropriate ID
    use_memo(move || {
        if has_user_id() {
            user_id().unwrap()
        } else {
            gen_id.peek().clone()
        }
    })
}

/// Allows some state to be either controlled or uncontrolled.
fn use_controlled<T: Clone + PartialEq>(
    prop: Option<Signal<T>>,
    default: T,
    on_change: Callback<T>,
) -> (Memo<T>, Callback<T>) {
    let mut internal_value = use_signal(|| prop.map(|x| x()).unwrap_or(default));
    let value = use_memo(move || prop.unwrap_or(internal_value)());

    let set_value = Callback::new(move |x: T| {
        internal_value.set(x.clone());
        on_change.call(x);
    });

    (value, set_value)
}<|MERGE_RESOLUTION|>--- conflicted
+++ resolved
@@ -9,22 +9,16 @@
 pub mod dropdown_menu;
 pub mod hover_card;
 pub mod label;
-<<<<<<< HEAD
 mod portal;
-=======
 pub mod menubar;
->>>>>>> c7cbaa68
 pub mod progress;
 pub mod radio_group;
 pub mod select;
 pub mod separator;
 pub mod slider;
 pub mod switch;
-<<<<<<< HEAD
 pub mod toast;
-=======
 pub mod tabs;
->>>>>>> c7cbaa68
 pub mod toggle;
 pub mod toggle_group;
 pub mod toolbar;
