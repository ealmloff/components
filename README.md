> [!CAUTION]
> This library is under heavy development! It is not ready to use. Proceed at your own risk.


todo


- [x] Accordion
 - Needs Controlled Version
- [ ] Alert Dialog
- [x] Aspect Ratio
- [x] Avatar
- [x] Checkbox
- [x] Collapsible
- [!] Context Menu (Implemented in a hacky way, refactor needed for focus)
- [ ] Dialog
- [x] Dropdown Menu
- [x] Hover Card
- [x] Label
- [x] Menubar
- [ ] Navigation Menu
- [ ] Popover
- [x] Progress
- [x] Radio Group
- [x] Scroll Area
- [x] Select
- [x] Separator
- [x] Slider
- [x] Switch
<<<<<<< HEAD
- [ ] Tabs
- [x] Toast
=======
- [x] Tabs
- [ ] Toast
>>>>>>> c7cbaa68
- [x] Toggle
- [x] Toggle Group
- [x] Toolbar
- [x] Tooltip

<<<<<<< HEAD
12/27
=======
22/27
>>>>>>> c7cbaa68

Everything needs docs.


## License
This project is dual licensed under the [MIT](./LICENSE-MIT) and [Apache 2.0](./LICENSE-APACHE) licenses.

Unless you explicitly state otherwise, any contribution intentionally submitted for inclusion in this repository, by you, shall be licensed as MIT or Apache 2.0, without any additional terms or conditions.<|MERGE_RESOLUTION|>--- conflicted
+++ resolved
@@ -10,9 +10,10 @@
 - [ ] Alert Dialog
 - [x] Aspect Ratio
 - [x] Avatar
+- [] Calendar - In Progress
 - [x] Checkbox
 - [x] Collapsible
-- [!] Context Menu (Implemented in a hacky way, refactor needed for focus)
+- [ ] Context Menu - In Progress
 - [ ] Dialog
 - [x] Dropdown Menu
 - [x] Hover Card
@@ -27,23 +28,14 @@
 - [x] Separator
 - [x] Slider
 - [x] Switch
-<<<<<<< HEAD
-- [ ] Tabs
+- [x] Tabs
 - [x] Toast
-=======
-- [x] Tabs
-- [ ] Toast
->>>>>>> c7cbaa68
 - [x] Toggle
 - [x] Toggle Group
 - [x] Toolbar
 - [x] Tooltip
 
-<<<<<<< HEAD
-12/27
-=======
-22/27
->>>>>>> c7cbaa68
+23/27
 
 Everything needs docs.
 
